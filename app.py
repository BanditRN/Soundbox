--- conflicted
+++ resolved
@@ -1,4 +1,3 @@
-<<<<<<< HEAD
 import sys
 import os
 import json
@@ -21,8 +20,11 @@
 global pressed_key
 class Config:
     """Configuration constants and file management"""
-    KEYBINDS_FILE = 'keybinds.json'
-    SETTINGS_FILE = 'settings.json'
+    if not os.path.exists(os.getenv('APPDATA')+'\Soundbox') :
+        os.mkdir(os.getenv('APPDATA')+'\Soundbox')
+    KEYBINDS_FILE = os.getenv('APPDATA') + '\Soundbox\keybinds.json'
+    SETTINGS_FILE = os.getenv('APPDATA') + '\Soundbox\settings.json'
+
     
     DEFAULT_SETTINGS = {
         "Directory": "",
@@ -33,7 +35,7 @@
     }
     
     WINDOW_SIZE = (800, 600)
-    SUPPORTED_FORMATS = ('.mp3',)
+    SUPPORTED_FORMATS = ('.mp3', '.wav', '.ogg', '.flac')
 
 
 class StyleSheets:
@@ -250,17 +252,22 @@
             return []
         
         try:
-            sound_files = []
+            sound_files_set = set()
             for file in os.listdir(directory):
                 if file.endswith(Config.SUPPORTED_FORMATS):
                     full_path = os.path.join(directory, file)
                     if os.path.exists(full_path):
-                        name = file.replace(".mp3", "")
-                        sound_files.append(name)
+                        # Remove any of the supported extensions
+                        name = os.path.splitext(file)[0]
+                        sound_files_set.add(name)
             
+            sound_files = list(sound_files_set) # Convert set to list for sorting
             # Sort by modification time, newest first
-            sound_files.sort(key=lambda x: os.path.getmtime(
-                os.path.join(directory, x + ".mp3")), reverse=True)
+            sound_files.sort(key=lambda x: max(
+                [os.path.getmtime(os.path.join(directory, x + ext)) 
+                 for ext in Config.SUPPORTED_FORMATS if os.path.exists(os.path.join(directory, x + ext))]
+            ) if any(os.path.exists(os.path.join(directory, x + ext)) for ext in Config.SUPPORTED_FORMATS) else 0, 
+            reverse=True)
             return sound_files
         except Exception:
             return ["NO MUSIC WAS LOADED"]
@@ -271,9 +278,15 @@
         if not self.audio_output or not self.audio_soundboard:
             return False
         
-        sound_path = os.path.join(os.environ.get("SOUNDBOARD_DIR", ""), sound_name + ".mp3")
-        
-        if not os.path.exists(sound_path):
+        sound_dir = os.environ.get("SOUNDBOARD_DIR", "")
+        sound_path = ""
+        for ext in Config.SUPPORTED_FORMATS:
+            temp_path = os.path.join(sound_dir, sound_name + ext)
+            if os.path.exists(temp_path):
+                sound_path = temp_path
+                break
+
+        if not sound_path: # If no supported file was found
             return False
        
         self.player.setAudioOutput(self.audio_output)
@@ -1029,1045 +1042,4 @@
 
 
 if __name__ == "__main__":
-=======
-import sys
-import os
-import json
-import keyboard
-from typing import List, Optional, Dict, Any
-
-from PySide6 import QtCore, QtWidgets, QtGui, QtMultimedia
-from PySide6.QtCore import Qt, QSize, QRect, QUrl, Signal, Slot, QModelIndex, QMetaObject, QStringListModel
-from PySide6.QtWidgets import (QApplication, QMainWindow, QWidget, QVBoxLayout, QHBoxLayout, 
-                               QListView, QPushButton, QSlider, QLabel, QComboBox, QFrame,
-                               QStyledItemDelegate, QInputDialog, QMessageBox, QFileDialog,
-                               QAbstractItemView, QStyle)
-from PySide6.QtGui import QIcon, QFont
-from PySide6.QtMultimedia import QMediaPlayer, QAudioOutput, QMediaDevices
-
-
-from pyqt_loading_button import LoadingButton, AnimationType
-import winaccent
-
-global pressed_key
-class Config:
-    """Configuration constants and file management"""
-    if not os.path.exists(os.getenv('APPDATA')+'\Soundbox') :
-        os.mkdir(os.getenv('APPDATA')+'\Soundbox')
-    KEYBINDS_FILE = os.getenv('APPDATA') + '\Soundbox\keybinds.json'
-    SETTINGS_FILE = os.getenv('APPDATA') + '\Soundbox\settings.json'
-
-    
-    DEFAULT_SETTINGS = {
-        "Directory": "",
-        "DefaultOutput": "",
-        "DefaultInput": "",
-        "VolumeOutput": 50,
-        "VolumeInput": 50
-    }
-    
-    WINDOW_SIZE = (800, 600)
-    SUPPORTED_FORMATS = ('.mp3', '.wav', '.ogg', '.flac')
-
-
-class StyleSheets:
-    """Centralized style sheets"""
-    
-    @staticmethod
-    def get_scrollbar_style() -> str:
-        return """
-QScrollBar:vertical {
-    border: transparent;
-    background: transparent;
-    width: 15px;
-    margin: 0 0 0 0; /* Space for buttons at top and bottom */
-    
-}
-
-QScrollBar::handle:vertical {
-    background: #a0a0a0;
-    min-height: 20px;
-    border-radius: 5px;
-}
-
-QScrollBar::add-line:vertical {
-    border: transparent;
-    background: transparent;
-    height: 20px;
-    subcontrol-position: bottom;
-    subcontrol-origin: margin;
-}
-
-QScrollBar::sub-line:vertical {
-    border: transparent;
-    background: transparent;
-    height: 20px;
-    subcontrol-position: top;
-    subcontrol-origin: margin;
-}
-
-QScrollBar::add-page:vertical, QScrollBar::sub-:vertical {
-    background: none; /* No background for the page area */
-}
-        """
-    
-    @staticmethod
-    def get_listview_style() -> str:
-        return """
-        
-        """
-    
-    @staticmethod
-    def get_frame_style() -> str:
-        return f"QFrame {'{border: 1px solid '+ winaccent.accent_dark_1 + ' ; border-radius: 10px;}'}"
-    
-    @staticmethod
-    def get_button_style() -> str:
-        return """
-        color: white;
-        background: #122138;
-        border: 2px solid transparent;
-        border-radius: 5px;
-        font-size: 16px;
-        """
-
-
-class ResourceManager:
-    """Handles resource path resolution"""
-    
-    @staticmethod
-    def get_resource_path(relative_path: str) -> str:
-        """Get the absolute path to a resource file"""
-        try:
-            # PyInstaller creates a temp folder and stores path in _MEIPASS
-            base_path = sys._MEIPASS
-        except Exception:
-            base_path = os.path.abspath(".")
-        return os.path.join(base_path, relative_path)
-
-
-class SettingsManager:
-    """Manages application settings"""
-    
-    def __init__(self):
-        self.settings = self._load_settings()
-        
-    
-    def _load_settings(self) -> Dict[str, Any]:
-        """Load settings from file or create default"""
-        try:
-            with open(Config.SETTINGS_FILE, "r") as f:
-                return json.load(f)
-        except FileNotFoundError:
-            self._save_settings(Config.DEFAULT_SETTINGS)
-            return Config.DEFAULT_SETTINGS.copy()
-    
-    def _save_settings(self, settings: Dict[str, Any]) -> None:
-        """Save settings to file"""
-        with open(Config.SETTINGS_FILE, "w") as f:
-            json.dump(settings, f, indent=4)
-    
-    def get(self, key: str, default=None):
-        """Get a setting value"""
-        return self.settings.get(key, default)
-    
-    def set(self, key: str, value: Any) -> None:
-        """Set a setting value and save"""
-        self.settings[key] = value
-        self._save_settings(self.settings)
-    
-    def update_environment_variables(self) -> None:
-        """Update environment variables from settings"""
-        env_mappings = {
-            "Directory": "SOUNDBOARD_DIR",
-            "DefaultOutput": "DefaultOutput",
-            "DefaultInput": "DefaultInput",
-            "VolumeOutput": "VolumeOutput",
-            "VolumeInput": "VolumeInput"
-        }
-        
-        for setting_key, env_key in env_mappings.items():
-            value = self.get(setting_key)
-            if value:
-                os.environ[env_key] = str(value)
-
-
-class KeybindManager:
-    """Manages keyboard shortcuts and bindings"""
-    
-    def __init__(self, parent):
-        self.parent = parent
-        self.keybinds = {}
-        self.keybinds_json = {}
-    
-    def load_keybinds(self) -> None:
-        """Load keybinds from file"""
-        try:
-            with open(Config.KEYBINDS_FILE, 'r') as f:
-                self.keybinds_json = json.load(f)
-            
-            for key, binding in self.keybinds_json.items():
-                if binding:
-                    self.keybinds[key] = binding
-                    keyboard.add_hotkey(
-                        binding, 
-                        lambda sound=key: QMetaObject.invokeMethod(
-                            self.parent, "_hotkey_play_sound", 
-                            Qt.QueuedConnection, 
-                            QtCore.Q_ARG(str, str(sound))
-                        )
-                    )
-        except FileNotFoundError:
-            self._create_default_keybinds()
-    
-    def _create_default_keybinds(self) -> None:
-        """Create default keybinds file"""
-        sound_list = self.parent.audio_manager.get_sound_list()
-        for item in sound_list:
-            self.keybinds_json[item] = ""
-        
-        with open(Config.KEYBINDS_FILE, 'w') as f:
-            json.dump(self.keybinds_json, f, indent=4)
-    
-    def save_keybinds(self) -> None:
-        """Save keybinds to file"""
-        with open(Config.KEYBINDS_FILE, 'w') as f:
-            json.dump(self.keybinds, f, indent=4)
-
-
-class AudioManager:
-    """Manages audio devices and playback"""
-    
-    def __init__(self, settings_manager: SettingsManager):
-        self.settings_manager = settings_manager
-        self.player = QMediaPlayer()
-        self.player2 = QMediaPlayer()
-        
-        
-        self.audio_output = None
-        self.audio_soundboard = None
-        
-    def get_audio_output_devices(self) -> List:
-        """Get list of audio output devices"""
-        devices = QMediaDevices.audioOutputs()
-        if not devices:
-            QMessageBox.warning(None, "Error", "No audio output devices found.")
-        return devices
-    
-    def get_audio_input_devices(self) -> List:
-        """Get list of audio input devices (using output devices for now)"""
-        devices = QMediaDevices.audioOutputs()
-        if not devices:
-            QMessageBox.warning(None, "Error", "No audio input devices found.")
-        return devices
-    
-    def setup_audio_output(self, device_name: str) -> None:
-        """Setup audio output device"""
-        devices = self.get_audio_output_devices()
-        selected_device = next((dev for dev in devices if dev.description() == device_name), None)
-        
-        if selected_device:
-            self.audio_output = QAudioOutput(selected_device)
-            
-            volume = int(os.environ.get("VolumeOutput", "50")) / 100
-            self.audio_output.setVolume(volume)
-    
-    def setup_audio_input(self, device_name: str) -> None:
-        """Setup audio input device"""
-        devices = self.get_audio_input_devices()
-        selected_device = next((dev for dev in devices if dev.description() == device_name), None)
-        
-        if selected_device:
-            self.audio_soundboard = QAudioOutput(device=selected_device)
-            volume = int(os.environ.get("VolumeInput", "50")) / 100
-            self.audio_soundboard.setVolume(volume)
-    
-    def get_sound_list(self) -> List[str]:
-        """Get list of available sound files"""
-        directory = os.environ.get("SOUNDBOARD_DIR")
-        if not directory or not os.path.exists(directory):
-            return []
-        
-        try:
-            sound_files_set = set()
-            for file in os.listdir(directory):
-                if file.endswith(Config.SUPPORTED_FORMATS):
-                    full_path = os.path.join(directory, file)
-                    if os.path.exists(full_path):
-                        # Remove any of the supported extensions
-                        name = os.path.splitext(file)[0]
-                        sound_files_set.add(name)
-            
-            sound_files = list(sound_files_set) # Convert set to list for sorting
-            # Sort by modification time, newest first
-            sound_files.sort(key=lambda x: max(
-                [os.path.getmtime(os.path.join(directory, x + ext)) 
-                 for ext in Config.SUPPORTED_FORMATS if os.path.exists(os.path.join(directory, x + ext))]
-            ) if any(os.path.exists(os.path.join(directory, x + ext)) for ext in Config.SUPPORTED_FORMATS) else 0, 
-            reverse=True)
-            return sound_files
-        except Exception:
-            return ["NO MUSIC WAS LOADED"]
-    
-    def play_sound_file(self, sound_name: str) -> bool:
-        """Play a sound file by name"""
-        
-        if not self.audio_output or not self.audio_soundboard:
-            return False
-        
-        sound_dir = os.environ.get("SOUNDBOARD_DIR", "")
-        sound_path = ""
-        for ext in Config.SUPPORTED_FORMATS:
-            temp_path = os.path.join(sound_dir, sound_name + ext)
-            if os.path.exists(temp_path):
-                sound_path = temp_path
-                break
-
-        if not sound_path: # If no supported file was found
-            return False
-       
-        self.player.setAudioOutput(self.audio_output)
-        self.player2.setAudioOutput(self.audio_soundboard)
-        
-        self.player.setSource(QUrl.fromLocalFile(sound_path))
-        self.player2.setSource(QUrl.fromLocalFile(sound_path))
-
-
-        
-        self.player.play()
-        self.player2.play()
-        
-        return True
-
-
-class HoverDelegate(QStyledItemDelegate):
-    """Custom delegate for list items with hover buttons"""
-    buttonClicked = Signal(QModelIndex)
-
-    def paint(self, painter, option, index):
-        super().paint(painter, option, index)
-        
-        if option.state & QStyle.State_MouseOver:
-            button_option = QtWidgets.QStyleOptionButton()
-            button_option.rect = self._get_button_rect(option)
-            button_option.text = "Set Key"
-            button_option.state = QStyle.State_Enabled | QStyle.State_Raised
-            QApplication.style().drawControl(QStyle.CE_PushButton, button_option, painter)
-
-    def editorEvent(self, event, model, option, index):
-        if (event.type() == QtCore.QEvent.MouseButtonRelease and 
-            event.button() == Qt.LeftButton):
-            if self._get_button_rect(option).contains(event.pos()):
-                self.buttonClicked.emit(index)
-                return True
-        return super().editorEvent(event, model, option, index)
-
-    def _get_button_rect(self, option) -> QRect:
-        """Calculate button position and size"""
-        button_width, button_height = 80, 20
-        return QRect(
-            option.rect.right() - button_width - 5,
-            option.rect.top() + (option.rect.height() - button_height) // 2,
-            button_width,
-            button_height
-        )
-
-
-class SoundboardWindow(QMainWindow):
-    """Main application window"""
-    
-    def __init__(self):
-        super().__init__()
-        self.set_keybind = ""
-        self.old_pos = None
-        
-        # Initialize managers
-        self.settings_manager = SettingsManager()
-        self.audio_manager = AudioManager(self.settings_manager)
-        self.keybind_manager = KeybindManager(self)
-        
-        self._setup_window()
-        self._setup_global_hotkeys()
-        self._create_widgets()
-        self._setup_layouts()
-        self._connect_signals()
-        self._initialize_audio()
-        self._load_sounds()
-        self.setFocusPolicy(Qt.FocusPolicy.StrongFocus)
-        self.setAttribute(Qt.WA_TranslucentBackground)
-        
-        self.setStyleSheet("""
-                           QWidget{
-                           background: qlineargradient(x1:0 y1:0, x2:1 y2:1, stop:0 #051c2a stop:1 #44315f);
-                           color: transparent;
-                           border-radius: 5px;
-                           }
-                           QPushButton{
-                           background: transparent;
-                           }
-                           QPushButton:hover:!pressed{
-                           background-color: #363637;
-                           }
-                           QComboBox#audio_devices, QComboBox#audio_input_devices{
-                           color: white;
-                           background: radial-gradient(circle,rgba(5, 4, 4, 1) 59%, rgba(89, 89, 89, 0.66) 83%);
-                           border: 1px solid """+ winaccent.accent_dark_1 +""";
-                           height: 18px;
-                           }
-                           QComboBox#audio_devices QListView, QComboBox#audio_input_devices QListView
-                           {
-                           border: 0px;
-                           color: white;
-                           }
-                           QComboBox#audio_devices::drop-down:button, QComboBox#audio_input_devices::drop-down:button{
-                           background: transparent;
-                            border: 0px;
-                           }
-                           QComboBox#audio_devices::down-arrow, QComboBox#audio_input_devices::down-arrow{
-                           image: url("""+ ResourceManager.get_resource_path("down.png").replace("\\","/") +""");
-                           width: 12px;
-                           height: 12px;
-                           margin-right: 15px;
-                           }
-                           QLabel
-                           {
-                            background: transparent;
-                            color: white;
-                           }
-                           QListView{
-                            color: white;
-                            }
-                           """)
-        
-
-        self.minimize_animation = None
-        self.keybind_manager.load_keybinds()
-        
-    def changeEvent(self, event):
-        if event.type() == QtCore.QEvent.Type.WindowStateChange:
-            if self.isMinimized():
-                # Prevent immediate system minimize
-                event.ignore() 
-                self.start_minimize_animation()
-            elif self.isMaximized() or self.isModal():
-                # Handle other state changes if needed
-                pass
-        super().changeEvent(event)
-    def start_minimize_animation(self):
-        # Store current geometry for restoration
-        self._original_geometry = self.geometry()
-
-        # Animate size and opacity
-        self.minimize_animation = QtCore.QPropertyAnimation(self, b"geometry")
-        self.minimize_animation.setDuration(500) # milliseconds
-        self.minimize_animation.setStartValue(self.geometry())
-        # Animate to a small size and move to a corner (e.g., bottom-right)
-        end_rect = self.geometry().adjusted(self.width() // 2, self.height() // 2, -self.width() // 2, -self.height() // 2)
-        end_rect.moveTo(self.screen().geometry().bottomRight() - QSize(50, 50)) # Example target
-        self.minimize_animation.setEndValue(end_rect)
-
-        # Connect a slot to hide/minimize after animation completes
-        self.minimize_animation.finished.connect(self._finish_minimize)
-        self.minimize_animation.start()
-    def _finish_minimize(self):
-        self.showMinimized()
-
-    def showNormal(self):
-        if hasattr(self, '_original_geometry'):
-            self.setGeometry(self._original_geometry)
-        super().showNormal()
-
-    def _setup_window(self) -> None:
-        """Setup window properties"""
-        self.setWindowTitle("SoundBox")
-        self.setWindowIcon(QIcon(ResourceManager.get_resource_path("window_icon.png")))
-        self.setWindowFlags(Qt.FramelessWindowHint)
-        
-        # Center window on screen
-        screen = QApplication.primaryScreen().availableGeometry()
-        width, height = Config.WINDOW_SIZE
-        x = (screen.width() - width) // 2
-        y = (screen.height() - height) // 2
-        self.setGeometry(x, y, width, height)
-        
-        
-    
-    def _setup_global_hotkeys(self) -> None:
-        """Setup global keyboard shortcuts"""
-        # keyboard.add_hotkey('space', lambda: QMetaObject.invokeMethod(
-        #     self, "_hotkey_play", Qt.QueuedConnection))
-        
-        keyboard.add_hotkey('backspace', lambda: QMetaObject.invokeMethod(
-            self, "_hotkey_stop", Qt.QueuedConnection))
-    
-    def _create_widgets(self) -> None:
-        """Create all UI widgets"""
-        self.central_widget = QWidget()
-        self.central_widget.setObjectName("centralwidget")
-
-        # Media control buttons
-        self._create_media_buttons()
-        
-        # Volume controls
-        self._create_volume_controls()
-        
-        # Window controls
-        self._create_window_controls()
-        
-        # Audio device selection
-        self._create_audio_device_widgets()
-        
-        # Sound list
-        self._create_sound_list_widget()
-        
-        # Other widgets
-        self._create_other_widgets()
-        
-        # Keybind dialog
-        self._create_keybind_dialog()
-
-    def _create_media_buttons(self) -> None:
-        """Create play/stop buttons"""
-        self.play_button = self._create_icon_button("play.png", (70, 50), (50, 50))
-        self.stop_button = self._create_icon_button("stop.webp", (70, 50), (50, 50))
-    
-    def _create_volume_controls(self) -> None:
-        """Create volume sliders and labels"""
-        # Output volume
-        self.volume_slider_value = self._create_label(
-            str(self.settings_manager.get("VolumeOutput")), 12)
-        self.volume_slider_output = self._create_volume_slider("VolumeOutput")
-        
-        # Input volume
-        self.volume_input_slider_value = self._create_label(
-            str(self.settings_manager.get("VolumeInput")), 12)
-        self.volume_slider_input = self._create_volume_slider("VolumeInput")
-    
-    def _create_window_controls(self) -> None:
-        """Create window control buttons"""
-        #self.close_btn = self._create_window_button("close.png", (30, 25))
-        self.close_btn = QPushButton('X')
-        #self.close_btn.setStyleSheet("background-color: transparent; color: white; border: none; font-size: 14px; hover {background-color: red;}")
-        self.close_btn.setStyleSheet("""
-            QPushButton
-            {
-            background-color: transparent;
-            color: black; 
-            border: none; 
-            font-size: 14px;
-            font-weight: bold;
-            
-            }
-            QPushButton:hover:!pressed
-            {
-            background-color: red;
-            }""")
-        self.close_btn.setFixedSize(30, 25)
-        #self.maximize_btn = self._create_window_button("maximize.png", (30, 25))
-        #self.minimize_btn = self._create_window_button("minimize.png", (30, 25))
-        self.minimize_btn = QPushButton('_')
-        self.minimize_btn.setStyleSheet("""
-            QPushButton{text-align: top; background-color: transparent; color: black; border: none; font-size: 14px; font-weight: bold;}
-                                        QPushButton:hover:!pressed{background-color: grey;}
-            """)
-        self.minimize_btn.setFixedSize(30, 25)
-    def _create_audio_device_widgets(self) -> None:
-        """Create audio device selection widgets"""
-        # Output devices
-        self.audio_devices = QComboBox()
-        self.audio_devices.setObjectName("audio_devices")
-#         self.audio_devices.setStyleSheet("""QComboBox QListView
-# {
-    
-# 	background: radial-gradient(circle,rgba(5, 4, 4, 1) 59%, rgba(89, 89, 89, 0.66) 83%);
-# }""")
-        devices = [dev.description() for dev in self.audio_manager.get_audio_output_devices()]
-        self.audio_devices.addItems(devices)
-        self.audio_devices.setCurrentText(self.settings_manager.get("DefaultOutput", ""))
-        
-        # Input devices
-        self.audio_input_devices = QComboBox()
-        self.audio_input_devices.setObjectName("audio_input_devices")
-#         self.audio_input_devices.setStyleSheet("""QComboBox QListView
-# {
-    
-# 	background: radial-gradient(circle,rgba(5, 4, 4, 1) 59%, rgba(89, 89, 89, 0.66) 83%);
-# }""")
-        input_devices = [dev.description() for dev in self.audio_manager.get_audio_input_devices()]
-        self.audio_input_devices.addItems(input_devices)
-        self.audio_input_devices.setCurrentText(self.settings_manager.get("DefaultInput", ""))
-        
-        # Labels
-        self.device_label = self._create_label("Select your audio Output device", 12)
-        
-        
-        self.input_device_label = self._create_label("Select your audio Input device", 12)
-        
-    
-    def _create_sound_list_widget(self) -> None:
-        """Create sound list view"""
-        self.list_view = QListView()
-        self.model = QStringListModel()
-        self.list_view.setModel(self.model)
-        
-        # Configure list view
-        self.list_view.setEditTriggers(QAbstractItemView.EditTrigger.NoEditTriggers)
-        self.list_view.setSelectionMode(QAbstractItemView.SingleSelection)
-        self.list_view.setMouseTracking(True)
-        self.list_view.setSpacing(5)
-        self.list_view.setUniformItemSizes(True)
-        self.list_view.setViewMode(QListView.ListMode)
-        self.list_view.setResizeMode(QListView.Adjust)
-        self.list_view.setWrapping(False)
-        self.list_view.setIconSize(QSize(100, 40))
-        self.list_view.setFont(QFont("Arial", 12))
-        self.list_view.setStyleSheet(StyleSheets.get_listview_style())
-        self.list_view.setStyleSheet(StyleSheets.get_scrollbar_style())
-        
-        # Set up delegate
-        self.hover_delegate = HoverDelegate(self)
-        self.list_view.setItemDelegate(self.hover_delegate)
-    
-    def _create_other_widgets(self) -> None:
-        """Create remaining widgets"""
-        
-        # Now playing
-        self.now_playing = QLabel("Now Playing: None")
-        self.now_playing.setFont(QFont("Arial", 12))
-        self.now_playing.setStyleSheet("border: none;background: transparent;")
-        
-        # Select folder button
-        self.select_folder_btn = LoadingButton("Select Folder")
-        self.select_folder_btn.setAnimationType(AnimationType.Circle)
-        self.select_folder_btn.setAnimationSpeed(2000)
-        self.select_folder_btn.setAnimationColor(QtGui.QColor(0, 0, 0))
-        self.select_folder_btn.setAnimationWidth(15)
-        self.select_folder_btn.setAnimationStrokeWidth(3)
-        self.select_folder_btn.setStyleSheet(StyleSheets.get_button_style())
-    
-    def _create_keybind_dialog(self) -> None:
-        """Create keybind setting dialog"""
-        self.dialog = QInputDialog()
-        self.dialog.setFixedSize(QSize(150, 100))
-        self.dialog.setLabelText('Set your keybind')
-        self.dialog.setWindowTitle('Set Keybind')
-        self.dialog.setFocusPolicy(Qt.FocusPolicy.StrongFocus)
-        self.dialog.setStyleSheet("QLabel: {background: transparent;}")
-    def _create_icon_button(self, icon_file: str, size: tuple, icon_size: tuple = None) -> QPushButton:
-        """Helper to create icon buttons"""
-        button = QPushButton()
-        button.setIcon(QIcon(ResourceManager.get_resource_path(icon_file)))
-        if icon_size:
-            button.setIconSize(QSize(*icon_size))
-        button.setStyleSheet("QPushbutton{background-color: transparent;border: 0px;}")
-        button.setFlat(True)
-        button.setCursor(Qt.PointingHandCursor)
-        button.setFixedSize(*size)
-        button.setFocusPolicy(Qt.NoFocus)
-        
-        return button
-    def _create_window_button(self, icon_file: str, size: tuple, icon_size: tuple = None) -> QPushButton:
-        """Helper to create icon buttons"""
-        button = QPushButton()
-        button.setIcon(QIcon(ResourceManager.get_resource_path(icon_file)))
-        if icon_size:
-            button.setIconSize(QSize(*icon_size))
-        button.setStyleSheet("QPushbutton{background-color: transparent;border: 0px;} QPushbutton:hover:!clicked{background-color: "+ winaccent.accent_dark_mode +"; border-radius: 4px;}")
-        button.setFlat(True)
-        
-        button.setFixedSize(*size)
-        button.setFocusPolicy(Qt.NoFocus)
-        
-        return button
-    
-    def _create_label(self, text: str, font_size: int) -> QLabel:
-        """Helper to create labels"""
-        label = QLabel(text)
-        font = QFont()
-        font.setPointSize(font_size)
-        label.setFont(font)
-        label.setStyleSheet("padding-bottom: 5px; border: transparent; background: transparent; color: white;")
-        return label
-    
-    def _create_volume_slider(self, env_var: str) -> QSlider:
-        """Helper to create volume sliders"""
-        slider = QSlider(Qt.Horizontal)
-        slider.setCursor(Qt.PointingHandCursor)
-        slider.setMaximum(100)
-        slider.setMinimum(0)
-        slider.setValue(int(self.settings_manager.get(env_var)))
-        slider.setStyleSheet("border: 0px;background: transparent;")
-        return slider
-    
-    def _setup_layouts(self) -> None:
-        """Setup widget layouts"""
-        # Main layout
-        
-        main_layout = QVBoxLayout(self.central_widget)
-        main_layout.setContentsMargins(0,0,0,0)
-        for widget in self.central_widget.children():
-            if isinstance(widget, QLabel) or isinstance(widget, QPushButton):
-                widget.setStyleSheet("background: transparent;")
-        
-        # Create frame
-        
-        self.frame = QFrame(self.central_widget)
-        self.frame.setFrameShape(QFrame.Shape.Box)
-        self.frame.setFrameShadow(QFrame.Shadow.Plain)
-        self.frame.setObjectName("mainFrame")
-        self.frame.setStyleSheet(StyleSheets.get_frame_style())
-        self.frame.setLayout(main_layout)
-        
-        #  Title bar layout
-        title_bar = QHBoxLayout()
-        
-        title_bar.setSpacing(0)
-        title_text = QLabel("SoundBox", textFormat=Qt.PlainText)
-        title_text.setFont(QFont("Arial", 16, QFont.Bold))
-        title_text.setStyleSheet("color: white; border: None;background: transparent;padding-top: 5px;")
-        title_bar.addWidget(title_text, alignment=Qt.AlignLeft)
-        title_bar.addStretch()
-        title_bar.addWidget(self.minimize_btn, alignment=Qt.AlignRight)
-        #title_bar.addWidget(self.maximize_btn, alignment=Qt.AlignRight)
-        title_bar.addWidget(self.close_btn, alignment=Qt.AlignRight)
-        title_bar.setContentsMargins(10,0,0,10)
-
-        main_layout.addLayout(title_bar)
-
-        # Main vertical layout
-        v_layout = QVBoxLayout()
-        v_layout.setContentsMargins(10, 10, 10, 10)
-        v_layout.setSpacing(10)
-        main_layout.addLayout(v_layout)
-
-        
-
-        # Control buttons layout
-        controls_layout = QHBoxLayout()
-        controls_layout.setAlignment(Qt.AlignCenter | Qt.AlignBottom)
-        controls_layout.addWidget(self.play_button)
-        controls_layout.addWidget(self.stop_button)
-        
-        # Bottom layout
-        bottom_layout = QHBoxLayout()
-        bottom_layout.setAlignment(Qt.AlignCenter | Qt.AlignBottom)
-        
-        # Audio output layout
-        output_layout = QVBoxLayout()
-        output_layout.setAlignment(Qt.AlignLeft)
-        output_layout.addWidget(self.device_label, alignment=Qt.AlignCenter)
-        output_layout.addWidget(self.audio_devices)
-        output_layout.addWidget(self.volume_slider_value, alignment=Qt.AlignCenter)
-        output_layout.addWidget(self.volume_slider_output)
-        
-        # Audio input layout
-        input_layout = QVBoxLayout()
-        input_layout.setAlignment(Qt.AlignRight)
-        input_layout.addWidget(self.input_device_label, alignment=Qt.AlignCenter)
-        input_layout.addWidget(self.audio_input_devices)
-        input_layout.addWidget(self.volume_input_slider_value, alignment=Qt.AlignCenter)
-        input_layout.addWidget(self.volume_slider_input)
-        
-        bottom_layout.addLayout(output_layout)
-        bottom_layout.addSpacing(200)
-        bottom_layout.addLayout(input_layout)
-        
-        # Add all layouts to main layout
-        #v_layout.addLayout(title_layout)
-        v_layout.addWidget(self.now_playing, alignment=Qt.AlignCenter)
-        v_layout.addWidget(self.list_view)
-        v_layout.addLayout(controls_layout)
-        v_layout.addLayout(bottom_layout)
-        v_layout.addWidget(self.select_folder_btn)
-        
-        self.setCentralWidget(self.frame)
-    
-    def _connect_signals(self) -> None:
-        """Connect widget signals to slots"""
-        # Media controls
-        self.play_button.clicked.connect(self.play_sound)
-        self.stop_button.clicked.connect(self.stop_sound)
-        
-        # Window controls
-        self.close_btn.clicked.connect(self.close)
-        #self.maximize_btn.clicked.connect(self._toggle_maximize)
-        self.minimize_btn.clicked.connect(self.showNormal)
-        self.minimize_btn.clicked.connect(self.showMinimized)
-        
-        # Audio devices
-        self.audio_devices.currentTextChanged.connect(self._change_output_device)
-        self.audio_input_devices.currentTextChanged.connect(self._change_input_device)
-        
-        # Volume controls
-        self.volume_slider_output.valueChanged.connect(self._update_volume)
-        self.volume_slider_input.valueChanged.connect(self._update_volume)
-        
-        # List view
-        self.list_view.doubleClicked.connect(self.stop_sound)
-        self.list_view.doubleClicked.connect(self.play_sound)
-        self.hover_delegate.buttonClicked.connect(self._on_keybind_button_clicked)
-        
-        # Other
-        self.select_folder_btn.clicked.connect(self._select_folder)
-        self.dialog.accepted.connect(self._set_hotkey)
-        self.dialog.finished.connect(self.unhook_keybind)
-
-
-        # Player state changes
-        self.audio_manager.player.playbackStateChanged.connect(self._on_playback_state_changed)
-    
-    def _initialize_audio(self) -> None:
-        """Initialize audio system"""
-        self.settings_manager.update_environment_variables()
-        self._change_output_device()
-        self._change_input_device()
-    
-    def _load_sounds(self) -> None:
-        """Load sound files into the list"""
-        sound_list = self.audio_manager.get_sound_list()
-        self.model.setStringList(sound_list)
-    
-    # Event handlers and slots
-    @Slot()
-    def _hotkey_play(self):
-        """Global hotkey handler for play"""
-        self.play_sound()
-    
-    @Slot()
-    def _hotkey_stop(self):
-        """Global hotkey handler for stop"""
-        self.stop_sound()
-    
-    @Slot(str)
-    def _hotkey_play_sound(self, sound: str):
-        """Global hotkey handler for specific sound"""
-        self._play_sound_by_name(sound)
-    
-    def _update_volume(self) -> None:
-        """Update volume settings"""
-        output_volume = self.volume_slider_output.value()
-        input_volume = self.volume_slider_input.value()
-        
-        self.settings_manager.set("VolumeOutput", output_volume)
-        self.settings_manager.set("VolumeInput", input_volume)
-        
-        os.environ["VolumeOutput"] = str(output_volume)
-        os.environ["VolumeInput"] = str(input_volume)
-        
-        self.volume_slider_value.setText(str(output_volume))
-        self.volume_input_slider_value.setText(str(input_volume))
-        
-        if self.audio_manager.audio_output:
-            self.audio_manager.audio_output.setVolume(output_volume / 100)
-        if self.audio_manager.audio_soundboard:
-            self.audio_manager.audio_soundboard.setVolume(input_volume / 100)
-    
-    def _change_output_device(self) -> None:
-        """Change audio output device"""
-        device_name = self.audio_devices.currentText()
-        self.audio_manager.setup_audio_output(device_name)
-        self.settings_manager.set("DefaultOutput", device_name)
-    
-    def _change_input_device(self) -> None:
-        """Change audio input device"""
-        device_name = self.audio_input_devices.currentText()
-        self.audio_manager.setup_audio_input(device_name)
-        self.settings_manager.set("DefaultInput", device_name)
-    
-    def _select_folder(self) -> None:
-        """Select sound folder"""
-        self.select_folder_btn.isRunning = True
-        selected_directory = QFileDialog.getExistingDirectory(
-            self, "Select Audio Directory")
-        
-        if selected_directory:
-            os.environ["SOUNDBOARD_DIR"] = selected_directory
-            self.settings_manager.set("Directory", selected_directory)
-            self.keybind_manager.keybinds.clear() 
-            self.keybind_manager.keybinds_json.clear()
-            self.keybind_manager.save_keybinds()
-            self._load_sounds()
-            self.keybind_manager.load_keybinds()
-        
-        self.select_folder_btn.isRunning = False
-    
-    @Slot(QModelIndex)
-    def _on_keybind_button_clicked(self, index: QModelIndex) -> None:
-        """Handle keybind button click"""
-        global pressed_key
-        self.dialog.show()
-        try:
-            existing_key = self.keybind_manager.keybinds[self.model.data(self.list_view.currentIndex(), Qt.DisplayRole)]
-        except KeyError:
-            existing_key= ""
-        self.dialog.setTextValue(existing_key)
-        pressed_key = []
-        self.fkeys = [f"f{i}" for i in range(1, 13)]
-        keyboard.hook(self._keyboard_input_hook)
-
-    def _keyboard_input_hook(self, e) -> None:
-            """Hook keyboard input for keybind setting"""
-            global pressed_key
-            if e.event_type == "down":
-                match e.name:
-                    case 'backspace':
-                        return
-                    case 'space':
-                        return
-                pressed_key.append(e.name)
-                pressed_key = list(set(pressed_key))
-                self.dialog.setTextValue("+".join(str(key) for key in pressed_key))
-                if e.name not in self.fkeys:
-                    keyboard.send('backspace')                 
-                self.set_keybind = self.dialog.textValue()       
-            else:
-                return
-    @Slot()
-    def unhook_keybind(self):
-        keyboard.unhook(self._keyboard_input_hook)
-
-    @Slot(int)
-    def _set_hotkey(self) -> None:
-        """Set hotkey for selected sound"""
-        index = self.list_view.currentIndex()
-        if not index.isValid():
-            return 
-        action_name = self.model.data(index, Qt.DisplayRole)
-        self.keybind_manager.keybinds[action_name] = self.dialog.textValue() 
-        self.keybind_manager.save_keybinds()
-        self.keybind_manager.load_keybinds()
-        
-        
-
-    
-    def _on_playback_state_changed(self, state) -> None:
-        """Handle media player state changes"""
-        if state == QMediaPlayer.PlaybackState.StoppedState:
-            self.now_playing.setText("Now Playing: None")
-            self.now_playing.setStyleSheet("color: white; border: None;background: transparent;")
-            self.play_button.setIcon(QIcon(ResourceManager.get_resource_path("play.png")))
-        elif state == QMediaPlayer.PlaybackState.PausedState:
-            self.play_button.setIcon(QIcon(ResourceManager.get_resource_path("play.png")))
-        elif state == QMediaPlayer.PlaybackState.PlayingState:
-            self.play_button.setIcon(QIcon(ResourceManager.get_resource_path("pause.png")))
-    
-    def _toggle_maximize(self) -> None:
-        current_state = self.windowState() 
-        if current_state & Qt.WindowMaximized:
-            self.showNormal()
-            self.overrideWindowState(Qt.WindowNoState)
-            #self.maximize_btn.setIcon(QIcon(ResourceManager.get_resource_path("maximize.png")))
-        else:
-            self.showMaximized()
-            self.overrideWindowState(Qt.WindowMaximized)
-            #self.maximize_btn.setIcon(QIcon(ResourceManager.get_resource_path("normal.svg")))
-            
-    # Public methods for sound playback
-    def play_sound(self) -> None:
-        """Play selected sound or pause/resume current playback"""
-        current_state = self.audio_manager.player.playbackState()
-        
-        if current_state == QMediaPlayer.PlaybackState.StoppedState:
-            selected_item = self.list_view.currentIndex()
-            if selected_item.isValid():
-                sound_name = self.model.data(selected_item, Qt.DisplayRole)
-                if self._play_sound_by_name(sound_name):
-                    self.now_playing.setText(f"Now Playing: {sound_name}")
-                    self.now_playing.setStyleSheet("color: green; border: None;background: transparent;")
-                else:
-                    QMessageBox.warning(self, "Error", "Sound file not found.")
-            else:
-                QMessageBox.warning(self, "Error", "No sound selected.")
-        elif current_state == QMediaPlayer.PlaybackState.PausedState:
-            self.audio_manager.player.play()
-            self.audio_manager.player2.play()
-        else:
-            self._pause_sound()
-    
-    @Slot(str)
-    def _play_sound_by_name(self, sound_name: str) -> bool:
-        """Play sound by name (for keybind triggers)"""
-        try:
-            if self.audio_manager.play_sound_file(sound_name):
-                self.now_playing.setText(f"Now Playing: {sound_name}")
-                self.now_playing.setStyleSheet("color: green; border: None")
-                return True
-            else:
-                if sound_name:  # Only show error if sound name is not empty
-                    QMessageBox.warning(self, "Error", "Sound file not found.")
-                return False
-        except Exception:
-            return False
-    
-    def _pause_sound(self) -> None:
-        """Pause current playback"""
-        if self.audio_manager.player.playbackState() == QMediaPlayer.PlaybackState.PlayingState:
-            self.audio_manager.player.pause()
-            self.audio_manager.player2.pause()
-    
-    def stop_sound(self) -> None:
-        """Stop current playback"""
-        current_state = self.audio_manager.player.playbackState()
-        if current_state in [QMediaPlayer.PlaybackState.PlayingState, 
-                           QMediaPlayer.PlaybackState.PausedState]:
-            self.audio_manager.player.stop()
-            self.audio_manager.player2.stop()
-    
-    # Window event handlers
-    def mousePressEvent(self, event) -> None:
-        """Handle mouse press for window dragging"""
-        if event.button() == Qt.LeftButton:
-            self.old_pos = event.globalPosition().toPoint()
-
-    def mouseMoveEvent(self, event) -> None:
-        """Handle mouse move for window dragging"""
-        if self.old_pos:
-            delta = event.globalPosition().toPoint() - self.old_pos
-            self.move(self.pos() + delta)
-            self.old_pos = event.globalPosition().toPoint()
-
-    def mouseReleaseEvent(self, event) -> None:
-        """Handle mouse release for window dragging"""
-        self.old_pos = None
-        
-    def keyPressEvent(self, event) -> None:
-        """Handle key press events"""
-        if event.key() == Qt.Key_Escape:
-            self.close()
-
-
-class SoundboardApplication:
-    """Main application class"""
-    
-    def __init__(self):
-        self.app = QApplication(sys.argv)
-        self._setup_application()
-        self.window = SoundboardWindow()
-    
-    def _setup_application(self) -> None:
-        """Setup application properties"""
-        #self.app.setStyle(QtWidgets.QStyleFactory.create("Fusion"))
-        self.app.setApplicationName("SoundBox by BanditRN")
-        self.app.setApplicationVersion("1.0.0")
-        self.app.setWindowIcon(QIcon(ResourceManager.get_resource_path("window_icon.png")))
-    
-    def run(self) -> int:
-        """Run the application"""
-        self.window.show()
-        return self.app.exec()
-
-
-def main():
-    """Main entry point"""
-    try:
-        app = SoundboardApplication()
-
-        sys.exit(app.run())
-    except Exception as e:
-        print(f"Application error: {e}")
-        sys.exit(1)
-
-
-if __name__ == "__main__":
->>>>>>> bfd85bc2
     main()